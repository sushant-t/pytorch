--- conflicted
+++ resolved
@@ -60,45 +60,11 @@
       "linux-xenial-cuda11.3-py3.7-gcc7-bazel-test"
     ],
     "ciflow/binaries": [
-<<<<<<< HEAD
       "windows-binary-conda"
-=======
-      "linux-binary-conda",
-      "linux-binary-libtorch-cxx11-abi",
-      "linux-binary-libtorch-pre-cxx11",
-      "linux-binary-manywheel",
-      "macos-arm64-binary-conda",
-      "macos-arm64-binary-wheel",
-      "macos-binary-conda",
-      "macos-binary-libtorch-cxx11-abi",
-      "macos-binary-libtorch-pre-cxx11",
-      "macos-binary-wheel",
-      "windows-binary-conda",
-      "windows-binary-libtorch-debug",
-      "windows-binary-libtorch-release",
-      "windows-binary-wheel"
->>>>>>> d0d9c798
     ],
     "ciflow/binaries_conda": [
       "windows-binary-conda"
     ],
-<<<<<<< HEAD
-=======
-    "ciflow/binaries_libtorch": [
-      "linux-binary-libtorch-cxx11-abi",
-      "linux-binary-libtorch-pre-cxx11",
-      "macos-binary-libtorch-cxx11-abi",
-      "macos-binary-libtorch-pre-cxx11",
-      "windows-binary-libtorch-debug",
-      "windows-binary-libtorch-release"
-    ],
-    "ciflow/binaries_wheel": [
-      "linux-binary-manywheel",
-      "macos-arm64-binary-wheel",
-      "macos-binary-wheel",
-      "windows-binary-wheel"
-    ],
->>>>>>> d0d9c798
     "ciflow/cpu": [
       "caffe2-linux-xenial-py3.7-gcc5.4",
       "linux-bionic-py3.7-clang9",
@@ -151,14 +117,7 @@
       "pytorch-linux-xenial-py3-clang5-android-ndk-r19c-gradle-custom-build-single-full-jit",
       "win-vs2019-cpu-py3",
       "win-vs2019-cuda11.3-py3",
-<<<<<<< HEAD
       "windows-binary-conda"
-=======
-      "windows-binary-conda",
-      "windows-binary-libtorch-debug",
-      "windows-binary-libtorch-release",
-      "windows-binary-wheel"
->>>>>>> d0d9c798
     ],
     "ciflow/docs": [
       "linux-docs"
