--- conflicted
+++ resolved
@@ -2,10 +2,9 @@
 
 from dataclasses import asdict, dataclass, field
 from pathlib import Path
-from typing import Dict, Set, List, Any
+from typing import Dict, Set, List
 
 import jinja2
-import json
 
 import os
 import sys
@@ -15,91 +14,14 @@
 
 Arch = Literal["windows", "linux", "macos"]
 
-DOCKER_REGISTRY = "308535385114.dkr.ecr.us-east-1.amazonaws.com"
 GITHUB_DIR = Path(__file__).resolve().parent.parent
 
-<<<<<<< HEAD
-WINDOWS_CPU_TEST_RUNNER = "windows.4xlarge"
-# contains 1 gpu
-WINDOWS_CUDA_TEST_RUNNER = "windows.8xlarge.nvidia.gpu"
-WINDOWS_RUNNERS = {
-    WINDOWS_CPU_TEST_RUNNER,
-    WINDOWS_CUDA_TEST_RUNNER,
-}
-
-LINUX_CPU_TEST_RUNNER = "linux.2xlarge"
-# contains 1 gpu
-LINUX_CUDA_TEST_RUNNER = "linux.4xlarge.nvidia.gpu"
-# contains at least 2 gpus
-LINUX_ROCM_TEST_RUNNER = "linux.rocm.gpu"
-LINUX_RUNNERS = {
-    LINUX_CPU_TEST_RUNNER,
-    LINUX_CUDA_TEST_RUNNER,
-    LINUX_ROCM_TEST_RUNNER,
-}
-
-LINUX_DISTRIBUTED_GPU_RUNNERS = {
-    LINUX_CUDA_TEST_RUNNER : "linux.8xlarge.nvidia.gpu",
-    LINUX_ROCM_TEST_RUNNER : LINUX_ROCM_TEST_RUNNER,
-}
-
-LINUX_MULTIGPU_RUNNERS = {
-    LINUX_CUDA_TEST_RUNNER : "linux.16xlarge.nvidia.gpu",
-    LINUX_ROCM_TEST_RUNNER : LINUX_ROCM_TEST_RUNNER,
-}
-
-MACOS_TEST_RUNNER_10_15 = "macos-10.15"
-MACOS_TEST_RUNNER_11 = "macos-11"
-
-MACOS_RUNNERS = {
-    MACOS_TEST_RUNNER_10_15,
-    MACOS_TEST_RUNNER_11,
-}
-
-CUDA_RUNNERS = {
-    WINDOWS_CUDA_TEST_RUNNER,
-    LINUX_CUDA_TEST_RUNNER,
-}
-ROCM_RUNNERS = {
-    LINUX_ROCM_TEST_RUNNER,
-}
-CPU_RUNNERS = {
-    WINDOWS_CPU_TEST_RUNNER,
-    LINUX_CPU_TEST_RUNNER,
-}
-
-LABEL_CIFLOW_ALL = "ciflow/all"
-LABEL_CIFLOW_BAZEL = "ciflow/bazel"
-LABEL_CIFLOW_CPU = "ciflow/cpu"
-LABEL_CIFLOW_CUDA = "ciflow/cuda"
-LABEL_CIFLOW_ROCM = "ciflow/rocm"
-LABEL_CIFLOW_DOCS = "ciflow/docs"
-LABEL_CIFLOW_DEFAULT = "ciflow/default"
-LABEL_CIFLOW_LIBTORCH = "ciflow/libtorch"
-LABEL_CIFLOW_LINUX = "ciflow/linux"
-LABEL_CIFLOW_MOBILE = "ciflow/mobile"
-LABEL_CIFLOW_ANDROID = "ciflow/android"
-LABEL_CIFLOW_SANITIZERS = "ciflow/sanitizers"
-LABEL_CIFLOW_ONNX = "ciflow/onnx"
-LABEL_CIFLOW_SCHEDULED = "ciflow/scheduled"
-LABEL_CIFLOW_SLOW = "ciflow/slow"
-LABEL_CIFLOW_WIN = "ciflow/win"
-LABEL_CIFLOW_XLA = "ciflow/xla"
-LABEL_CIFLOW_NOARCH = "ciflow/noarch"
-LABEL_CIFLOW_VULKAN = "ciflow/vulkan"
-LABEL_CIFLOW_PREFIX = "ciflow/"
-LABEL_CIFLOW_SLOW_GRADCHECK = "ciflow/slow-gradcheck"
-LABEL_CIFLOW_DOCKER = "ciflow/docker"
-LABEL_CIFLOW_IOS = "ciflow/ios"
-LABEL_CIFLOW_MACOS = "ciflow/macos"
-=======
->>>>>>> 61305cd6
 LABEL_CIFLOW_TRUNK = "ciflow/trunk"
 LABEL_CIFLOW_BINARIES = "ciflow/binaries"
+LABEL_CIFLOW_PERIODIC = "ciflow/periodic"
+LABEL_CIFLOW_BINARIES_LIBTORCH = "ciflow/binaries_libtorch"
+LABEL_CIFLOW_BINARIES_CONDA = "ciflow/binaries_conda"
 LABEL_CIFLOW_BINARIES_WHEEL = "ciflow/binaries_wheel"
-LABEL_CIFLOW_BINARIES_CONDA = "ciflow/binaries_conda"
-LABEL_CIFLOW_BINARIES_LIBTORCH = "ciflow/binaries_libtorch"
-
 
 @dataclass
 class CIFlowConfig:
@@ -111,253 +33,12 @@
 
     def __post_init__(self) -> None:
         if not self.isolated_workflow:
-<<<<<<< HEAD
-            self.labels.add(LABEL_CIFLOW_ALL)
-            if LABEL_CIFLOW_SCHEDULED not in self.labels:
-=======
             if LABEL_CIFLOW_PERIODIC not in self.labels:
->>>>>>> 61305cd6
                 self.labels.add(LABEL_CIFLOW_TRUNK)
-        assert all(label.startswith(LABEL_CIFLOW_PREFIX) for label in self.labels)
-
-
-@dataclass
-class CIFlowRuleset:
-    version = 'v1'
-    output_file = f'{GITHUB_DIR}/generated-ciflow-ruleset.json'
-    label_rules: Dict[str, Set[str]] = field(default_factory=dict)
-
-    def add_label_rule(self, labels: Set[str], workflow_name: str) -> None:
-        for label in labels:
-            if label in self.label_rules:
-                self.label_rules[label].add(workflow_name)
-            else:
-                self.label_rules[label] = {workflow_name}
-
-    def generate_json(self) -> None:
-        GENERATED = "generated"  # Note that please keep the variable GENERATED otherwise phabricator will hide the whole file
-        output = {
-            "__comment": f"@{GENERATED} DO NOT EDIT MANUALLY, Generation script: .github/scripts/generate_ci_workflows.py",
-            "version": self.version,
-            "label_rules": {
-                label: sorted(list(workflows))
-                for label, workflows in self.label_rules.items()
-            }
-        }
-        with open(self.output_file, 'w') as outfile:
-            json.dump(output, outfile, indent=2, sort_keys=True)
-            outfile.write('\n')
-
 
 class Config(TypedDict):
     num_shards: int
     runner: str
-
-
-@dataclass
-class CIWorkflow:
-    # Required fields
-    arch: Arch
-    build_environment: str
-
-    # Optional fields
-    test_runner_type: str = ''
-    multigpu_runner_type: str = ''
-    distributed_gpu_runner_type: str = ''
-    ciflow_config: CIFlowConfig = field(default_factory=CIFlowConfig)
-    cuda_version: str = ''
-    docker_image_base: str = ''
-    enable_doc_jobs: bool = False
-    exclude_test: bool = False
-    build_generates_artifacts: bool = True
-    build_with_debug: bool = False
-    is_scheduled: str = ''
-    is_default: bool = False
-    on_pull_request: bool = False
-    num_test_shards: int = 1
-    timeout_after: int = 240
-    xcode_version: str = ''
-    ios_arch: str = ''
-    ios_platform: str = ''
-    branches: List[str] = field(default_factory=lambda: ['master', 'main', 'release/*'])
-    test_jobs: Any = field(default_factory=list)
-
-    enable_default_test: bool = True
-    enable_jit_legacy_test: bool = False
-    enable_distributed_test: bool = True
-    enable_multigpu_test: bool = False
-    enable_nogpu_no_avx_test: bool = False
-    enable_nogpu_no_avx2_test: bool = False
-    enable_slow_test: bool = False
-    enable_docs_test: bool = False
-    enable_backwards_compat_test: bool = False
-    enable_xla_test: bool = False
-    enable_noarch_test: bool = False
-    enable_force_on_cpu_test: bool = False
-    enable_deploy_test: bool = False
-
-    def __post_init__(self) -> None:
-        if not self.build_generates_artifacts:
-            self.exclude_test = True
-
-        self.multigpu_runner_type = LINUX_MULTIGPU_RUNNERS.get(self.test_runner_type, "linux.16xlarge.nvidia.gpu")
-        self.distributed_gpu_runner_type = LINUX_DISTRIBUTED_GPU_RUNNERS.get(self.test_runner_type, "linux.8xlarge.nvidia.gpu")
-
-        if LABEL_CIFLOW_DEFAULT in self.ciflow_config.labels:
-            self.is_default = True
-
-        if self.is_default:
-            self.on_pull_request = True
-
-        self.test_jobs = self._gen_test_jobs()
-        self.assert_valid()
-
-    def assert_valid(self) -> None:
-        err_message = f"invalid test_runner_type for {self.arch}: {self.test_runner_type}"
-        if self.arch == 'linux':
-            assert self.test_runner_type in LINUX_RUNNERS, err_message
-        if self.arch == 'windows':
-            assert self.test_runner_type in WINDOWS_RUNNERS, err_message
-
-        if not self.ciflow_config.isolated_workflow:
-            assert LABEL_CIFLOW_ALL in self.ciflow_config.labels
-        if self.arch == 'linux':
-            assert LABEL_CIFLOW_LINUX in self.ciflow_config.labels
-        if self.arch == 'windows':
-            assert LABEL_CIFLOW_WIN in self.ciflow_config.labels
-        if self.arch == 'macos':
-            assert LABEL_CIFLOW_MACOS in self.ciflow_config.labels
-        # Make sure that jobs with tests have a test_runner_type
-        if not self.exclude_test:
-            assert self.test_runner_type != ''
-        if self.test_runner_type in CUDA_RUNNERS:
-            assert LABEL_CIFLOW_CUDA in self.ciflow_config.labels
-        if self.test_runner_type in ROCM_RUNNERS:
-            assert LABEL_CIFLOW_ROCM in self.ciflow_config.labels
-        if self.test_runner_type in CPU_RUNNERS and not self.exclude_test:
-            assert LABEL_CIFLOW_CPU in self.ciflow_config.labels
-        if self.is_scheduled:
-            assert LABEL_CIFLOW_DEFAULT not in self.ciflow_config.labels
-            assert LABEL_CIFLOW_TRUNK not in self.ciflow_config.labels
-            assert LABEL_CIFLOW_SCHEDULED in self.ciflow_config.labels
-        if self.build_with_debug:
-            assert self.build_environment.endswith("-debug")
-
-    def generate_workflow_file(self, workflow_template: jinja2.Template) -> None:
-        output_file_path = GITHUB_DIR / f"workflows/generated-{self.build_environment}.yml"
-        with open(output_file_path, "w") as output_file:
-            GENERATED = "generated"  # Note that please keep the variable GENERATED otherwise phabricator will hide the whole file
-            output_file.writelines([f"# @{GENERATED} DO NOT EDIT MANUALLY\n"])
-            try:
-                content = workflow_template.render(asdict(self))
-            except Exception as e:
-                print(f"Failed on template: {workflow_template}", file=sys.stderr)
-                raise e
-            output_file.write(content)
-            if content[-1] != "\n":
-                output_file.write("\n")
-        print(output_file_path)
-
-    def normalized_build_environment(self, suffix: str) -> str:
-        return self.build_environment.replace(".", "_") + suffix
-
-    def _gen_test_jobs(self) -> Any:
-        if self.arch == "linux":
-            MULTIGPU_RUNNER_TYPE = "linux.16xlarge.nvidia.gpu"
-            DISTRIBUTED_GPU_RUNNER_TYPE = "linux.8xlarge.nvidia.gpu"
-            NOGPU_RUNNER_TYPE = "linux.2xlarge"
-        elif self.arch == "windows":
-            DISTRIBUTED_GPU_RUNNER_TYPE = self.test_runner_type
-            NOGPU_RUNNER_TYPE = "windows.4xlarge"
-
-        test_jobs = []
-
-        configs: Dict[str, Config] = {}
-        if self.enable_jit_legacy_test:
-            configs["jit_legacy"] = {"num_shards": 1, "runner": self.test_runner_type}
-        if self.enable_multigpu_test:
-            configs["multigpu"] = {"num_shards": 1, "runner": MULTIGPU_RUNNER_TYPE}
-
-        if self.enable_nogpu_no_avx_test:
-            configs["nogpu_NO_AVX"] = {"num_shards": 1, "runner": NOGPU_RUNNER_TYPE}
-        if self.enable_nogpu_no_avx2_test:
-            configs["nogpu_NO_AVX2"] = {"num_shards": 1, "runner": NOGPU_RUNNER_TYPE}
-        if self.enable_force_on_cpu_test:
-            configs["force_on_cpu"] = {"num_shards": 1, "runner": NOGPU_RUNNER_TYPE}
-        if self.enable_distributed_test:
-            configs["distributed"] = {
-                "num_shards": 1,
-                "runner": DISTRIBUTED_GPU_RUNNER_TYPE
-                if "cuda" in str(self.build_environment)
-                else self.test_runner_type,
-            }
-        if self.enable_slow_test:
-            configs["slow"] = {"num_shards": 1, "runner": self.test_runner_type}
-        if self.enable_docs_test:
-            configs["docs_test"] = {"num_shards": 1, "runner": self.test_runner_type}
-        if self.enable_backwards_compat_test:
-            configs["backwards_compat"] = {
-                "num_shards": 1,
-                "runner": self.test_runner_type,
-            }
-        if self.enable_xla_test:
-            configs["xla"] = {"num_shards": 1, "runner": self.test_runner_type}
-        if self.enable_noarch_test:
-            configs["noarch"] = {"num_shards": 1, "runner": self.test_runner_type}
-        if self.enable_deploy_test:
-            configs["deploy"] = {"num_shards": 1, "runner": self.test_runner_type}
-
-        for name, config in configs.items():
-            for shard in range(1, config["num_shards"] + 1):
-                test_jobs.append(
-                    {
-                        "id": f"test_{name}_{shard}_{config['num_shards']}",
-                        "name": f"test ({name}, {shard}, {config['num_shards']}, {config['runner']})",
-                        "config": name,
-                        "shard": shard,
-                        "num_shards": config["num_shards"],
-                        "runner": config["runner"],
-                    }
-                )
-
-        if self.enable_default_test:
-            for shard in range(1, self.num_test_shards + 1):
-                test_jobs.append(
-                    {
-                        "id": f"test_default_{shard}_{self.num_test_shards}",
-                        "name": f"test (default, {shard}, {self.num_test_shards}, {self.test_runner_type})",
-                        "config": "default",
-                        "shard": shard,
-                        "num_shards": self.num_test_shards,
-                        "runner": self.test_runner_type,
-                    }
-                )
-        return test_jobs
-
-@dataclass
-class DockerWorkflow:
-    build_environment: str
-    docker_images: List[str]
-
-    # Optional fields
-    ciflow_config: CIFlowConfig = field(default_factory=CIFlowConfig)
-    cuda_version: str = ''
-    is_scheduled: str = ''
-
-    def generate_workflow_file(self, workflow_template: jinja2.Template) -> None:
-        output_file_path = GITHUB_DIR / "workflows/generated-docker-builds.yml"
-        with open(output_file_path, "w") as output_file:
-            GENERATED = "generated"  # Note that please keep the variable GENERATED otherwise phabricator will hide the whole file
-            output_file.writelines([f"# @{GENERATED} DO NOT EDIT MANUALLY\n"])
-            try:
-                content = workflow_template.render(asdict(self))
-            except Exception as e:
-                print(f"Failed on template: {workflow_template}", file=sys.stderr)
-                raise e
-            output_file.write(content)
-            if content[-1] != "\n":
-                output_file.write("\n")
-        print(output_file_path)
 
 @dataclass
 class BinaryBuildWorkflow:
@@ -396,593 +77,6 @@
                 output_file.write("\n")
         print(output_file_path)
 
-WINDOWS_WORKFLOWS = [
-    CIWorkflow(
-        arch="windows",
-        build_environment="win-vs2019-cpu-py3",
-        cuda_version="cpu",
-        enable_distributed_test=False,
-        test_runner_type=WINDOWS_CPU_TEST_RUNNER,
-        num_test_shards=2,
-        ciflow_config=CIFlowConfig(
-            run_on_canary=True,
-            labels={LABEL_CIFLOW_DEFAULT, LABEL_CIFLOW_CPU, LABEL_CIFLOW_WIN}
-        ),
-    ),
-    CIWorkflow(
-        arch="windows",
-        build_environment="win-vs2019-cuda11.3-py3",
-        cuda_version="11.3",
-        enable_distributed_test=False,
-        test_runner_type=WINDOWS_CUDA_TEST_RUNNER,
-        num_test_shards=2,
-        enable_force_on_cpu_test=True,
-        # TODO: Revert back to default value after https://github.com/pytorch/pytorch/issues/73489 is closed
-        timeout_after=270,
-        ciflow_config=CIFlowConfig(
-            run_on_canary=True,
-            labels={LABEL_CIFLOW_DEFAULT, LABEL_CIFLOW_CUDA, LABEL_CIFLOW_WIN}
-        ),
-    ),
-    CIWorkflow(
-        arch="windows",
-        build_environment="periodic-win-vs2019-cuda11.5-py3",
-        cuda_version="11.5",
-        enable_distributed_test=False,
-        test_runner_type=WINDOWS_CUDA_TEST_RUNNER,
-        num_test_shards=2,
-        enable_force_on_cpu_test=True,
-        is_scheduled="45 4,10,16,22 * * *",
-        ciflow_config=CIFlowConfig(
-            run_on_canary=True,
-            labels={LABEL_CIFLOW_SCHEDULED, LABEL_CIFLOW_CUDA, LABEL_CIFLOW_WIN}
-        ),
-    ),
-]
-
-LINUX_WORKFLOWS = [
-    CIWorkflow(
-        arch="linux",
-        build_environment="linux-xenial-py3.7-gcc5.4",
-        docker_image_base=f"{DOCKER_REGISTRY}/pytorch/pytorch-linux-xenial-py3.7-gcc5.4",
-        test_runner_type=LINUX_CPU_TEST_RUNNER,
-        enable_jit_legacy_test=True,
-        enable_backwards_compat_test=True,
-        enable_docs_test=True,
-        num_test_shards=2,
-        ciflow_config=CIFlowConfig(
-            run_on_canary=True,
-            labels={LABEL_CIFLOW_DEFAULT, LABEL_CIFLOW_LINUX, LABEL_CIFLOW_CPU}
-        ),
-    ),
-    CIWorkflow(
-        arch="linux",
-        build_environment="linux-docs",
-        docker_image_base=f"{DOCKER_REGISTRY}/pytorch/pytorch-linux-xenial-py3.7-gcc5.4",
-        test_runner_type=LINUX_CPU_TEST_RUNNER,
-        enable_doc_jobs=True,
-        exclude_test=True,
-        ciflow_config=CIFlowConfig(
-            labels={LABEL_CIFLOW_DEFAULT, LABEL_CIFLOW_DOCS, LABEL_CIFLOW_LINUX, LABEL_CIFLOW_CPU}
-        ),
-    ),
-    CIWorkflow(
-        arch="linux",
-        build_environment="linux-docs-push",
-        docker_image_base=f"{DOCKER_REGISTRY}/pytorch/pytorch-linux-xenial-py3.7-gcc5.4",
-        test_runner_type=LINUX_CPU_TEST_RUNNER,
-        enable_doc_jobs=True,
-        exclude_test=True,
-        is_scheduled="0 0 * * *",  # run pushes only on a nightly schedule
-        # NOTE: This is purposefully left without LABEL_CIFLOW_DOCS so that you can run
-        #       docs builds on your PR without the fear of anything pushing
-        ciflow_config=CIFlowConfig(
-            labels={LABEL_CIFLOW_SCHEDULED, LABEL_CIFLOW_LINUX, LABEL_CIFLOW_CPU}
-        ),
-    ),
-    CIWorkflow(
-        arch="linux",
-        build_environment="linux-xenial-py3.7-gcc7",
-        docker_image_base=f"{DOCKER_REGISTRY}/pytorch/pytorch-linux-xenial-py3.7-gcc7",
-        test_runner_type=LINUX_CPU_TEST_RUNNER,
-        num_test_shards=2,
-        ciflow_config=CIFlowConfig(
-            run_on_canary=True,
-            labels={LABEL_CIFLOW_DEFAULT, LABEL_CIFLOW_LINUX, LABEL_CIFLOW_CPU}
-        ),
-    ),
-    # ParallelTBB does not have a maintainer and is currently flaky
-    # CIWorkflow(
-    #    arch="linux",
-    #    build_environment="paralleltbb-linux-xenial-py3.6-gcc5.4",
-    #    docker_image_base=f"{DOCKER_REGISTRY}/pytorch/pytorch-linux-xenial-py3.6-gcc5.4",
-    #    test_runner_type=LINUX_CPU_TEST_RUNNER,
-    #    ciflow_config=CIFlowConfig(
-    #        labels={LABEL_CIFLOW_LINUX, LABEL_CIFLOW_CPU},
-    #    ),
-    # ),
-    CIWorkflow(
-        arch="linux",
-        build_environment="parallelnative-linux-xenial-py3.7-gcc5.4",
-        docker_image_base=f"{DOCKER_REGISTRY}/pytorch/pytorch-linux-xenial-py3.7-gcc5.4",
-        test_runner_type=LINUX_CPU_TEST_RUNNER,
-        ciflow_config=CIFlowConfig(
-            labels={LABEL_CIFLOW_LINUX, LABEL_CIFLOW_CPU},
-        ),
-    ),
-    # Build PyTorch with BUILD_CAFFE2=ON
-    CIWorkflow(
-        arch="linux",
-        build_environment="caffe2-linux-xenial-py3.7-gcc5.4",
-        docker_image_base=f"{DOCKER_REGISTRY}/pytorch/pytorch-linux-xenial-py3.7-gcc5.4",
-        test_runner_type=LINUX_CPU_TEST_RUNNER,
-        exclude_test=True,
-        ciflow_config=CIFlowConfig(
-            labels={LABEL_CIFLOW_LINUX, LABEL_CIFLOW_CPU},
-        ),
-    ),
-    CIWorkflow(
-        arch="linux",
-        build_environment="linux-xenial-py3-clang5-mobile-build",
-        docker_image_base=f"{DOCKER_REGISTRY}/pytorch/pytorch-linux-xenial-py3-clang5-asan",
-        test_runner_type=LINUX_CPU_TEST_RUNNER,
-        build_generates_artifacts=False,
-        exclude_test=True,
-        ciflow_config=CIFlowConfig(
-            labels={LABEL_CIFLOW_LINUX, LABEL_CIFLOW_MOBILE, LABEL_CIFLOW_DEFAULT},
-        ),
-    ),
-    CIWorkflow(
-        arch="linux",
-        build_environment="deploy-linux-xenial-cuda11.3-py3.7-gcc7",
-        docker_image_base=f"{DOCKER_REGISTRY}/pytorch/pytorch-linux-xenial-cuda11.3-cudnn8-py3-gcc7",
-        test_runner_type=LINUX_CUDA_TEST_RUNNER,
-        ciflow_config=CIFlowConfig(
-            labels={LABEL_CIFLOW_LINUX, LABEL_CIFLOW_CUDA, LABEL_CIFLOW_DEFAULT},
-        ),
-        enable_default_test=False,
-        enable_distributed_test=False,
-        enable_deploy_test=True,
-    ),
-    CIWorkflow(
-        arch="linux",
-        build_environment="linux-xenial-py3-clang5-mobile-custom-build-static",
-        docker_image_base=f"{DOCKER_REGISTRY}/pytorch/pytorch-linux-xenial-py3-clang5-android-ndk-r19c",
-        test_runner_type=LINUX_CPU_TEST_RUNNER,
-        build_generates_artifacts=False,
-        exclude_test=True,
-        ciflow_config=CIFlowConfig(
-            labels={LABEL_CIFLOW_LINUX, LABEL_CIFLOW_MOBILE, LABEL_CIFLOW_DEFAULT},
-        ),
-    ),
-    CIWorkflow(
-        arch="linux",
-        build_environment="linux-xenial-py3.7-gcc5.4-mobile-lightweight-dispatch-build",
-        docker_image_base=f"{DOCKER_REGISTRY}/pytorch/pytorch-linux-xenial-py3.7-gcc5.4",
-        test_runner_type=LINUX_CPU_TEST_RUNNER,
-        build_generates_artifacts=False,
-        exclude_test=True,
-        ciflow_config=CIFlowConfig(
-            labels={LABEL_CIFLOW_LINUX, LABEL_CIFLOW_MOBILE, LABEL_CIFLOW_DEFAULT, LABEL_CIFLOW_LIBTORCH, LABEL_CIFLOW_CPU},
-        ),
-    ),
-    CIWorkflow(
-        arch="linux",
-        build_environment="linux-xenial-py3.7-clang7-asan",
-        docker_image_base=f"{DOCKER_REGISTRY}/pytorch/pytorch-linux-xenial-py3-clang7-asan",
-        test_runner_type=LINUX_CPU_TEST_RUNNER,
-        num_test_shards=3,
-        timeout_after=300,
-        enable_distributed_test=False,
-        ciflow_config=CIFlowConfig(
-            labels={LABEL_CIFLOW_DEFAULT, LABEL_CIFLOW_LINUX, LABEL_CIFLOW_SANITIZERS, LABEL_CIFLOW_CPU},
-        ),
-    ),
-    CIWorkflow(
-        arch="linux",
-        build_environment="linux-xenial-py3.7-clang7-onnx",
-        docker_image_base=f"{DOCKER_REGISTRY}/pytorch/pytorch-linux-xenial-py3-clang7-onnx",
-        test_runner_type=LINUX_CPU_TEST_RUNNER,
-        num_test_shards=2,
-        enable_distributed_test=False,
-        ciflow_config=CIFlowConfig(
-            labels={LABEL_CIFLOW_DEFAULT, LABEL_CIFLOW_LINUX, LABEL_CIFLOW_ONNX, LABEL_CIFLOW_CPU},
-        ),
-    ),
-    CIWorkflow(
-        arch="linux",
-        build_environment="linux-bionic-cuda10.2-py3.9-gcc7",
-        docker_image_base=f"{DOCKER_REGISTRY}/pytorch/pytorch-linux-bionic-cuda10.2-cudnn7-py3.9-gcc7",
-        test_runner_type=LINUX_CUDA_TEST_RUNNER,
-        enable_jit_legacy_test=True,
-        enable_multigpu_test=True,
-        enable_nogpu_no_avx_test=True,
-        enable_nogpu_no_avx2_test=True,
-        enable_slow_test=True,
-        num_test_shards=2,
-        ciflow_config=CIFlowConfig(
-            run_on_canary=True,
-            labels={LABEL_CIFLOW_SLOW, LABEL_CIFLOW_LINUX, LABEL_CIFLOW_CUDA}
-        ),
-    ),
-    CIWorkflow(
-        arch="linux",
-        build_environment="libtorch-linux-xenial-cuda10.2-py3.7-gcc7",
-        docker_image_base=f"{DOCKER_REGISTRY}/pytorch/pytorch-linux-xenial-cuda10.2-cudnn7-py3-gcc7",
-        test_runner_type=LINUX_CUDA_TEST_RUNNER,
-        build_generates_artifacts=False,
-        exclude_test=True,
-        ciflow_config=CIFlowConfig(
-            labels=set([LABEL_CIFLOW_LIBTORCH, LABEL_CIFLOW_LINUX, LABEL_CIFLOW_CUDA]),
-        ),
-    ),
-    CIWorkflow(
-        arch="linux",
-        build_environment="periodic-linux-bionic-cuda11.5-py3.7-gcc7",
-        docker_image_base=f"{DOCKER_REGISTRY}/pytorch/pytorch-linux-bionic-cuda11.5-cudnn8-py3-gcc7",
-        test_runner_type=LINUX_CUDA_TEST_RUNNER,
-        num_test_shards=2,
-        is_scheduled="45 4,10,16,22 * * *",
-        ciflow_config=CIFlowConfig(
-            labels=set([LABEL_CIFLOW_SCHEDULED, LABEL_CIFLOW_LINUX, LABEL_CIFLOW_CUDA]),
-        ),
-    ),
-    CIWorkflow(
-        arch="linux",
-        build_environment="periodic-libtorch-linux-bionic-cuda11.5-py3.7-gcc7",
-        docker_image_base=f"{DOCKER_REGISTRY}/pytorch/pytorch-linux-bionic-cuda11.5-cudnn8-py3-gcc7",
-        test_runner_type=LINUX_CUDA_TEST_RUNNER,
-        build_generates_artifacts=False,
-        is_scheduled="45 4,10,16,22 * * *",
-        exclude_test=True,
-        ciflow_config=CIFlowConfig(
-            labels=set([LABEL_CIFLOW_SCHEDULED, LABEL_CIFLOW_LIBTORCH, LABEL_CIFLOW_LINUX, LABEL_CIFLOW_CUDA]),
-        ),
-    ),
-    CIWorkflow(
-        arch="linux",
-        build_environment="periodic-linux-bionic-cuda11.6-py3.7-gcc7",
-        docker_image_base=f"{DOCKER_REGISTRY}/pytorch/pytorch-linux-bionic-cuda11.6-cudnn8-py3-gcc7",
-        test_runner_type=LINUX_CUDA_TEST_RUNNER,
-        num_test_shards=2,
-        is_scheduled="45 4,10,16,22 * * *",
-        ciflow_config=CIFlowConfig(
-            labels=set([LABEL_CIFLOW_SCHEDULED, LABEL_CIFLOW_LINUX, LABEL_CIFLOW_CUDA]),
-        ),
-    ),
-    CIWorkflow(
-        arch="linux",
-        build_environment="periodic-libtorch-linux-bionic-cuda11.6-py3.7-gcc7",
-        docker_image_base=f"{DOCKER_REGISTRY}/pytorch/pytorch-linux-bionic-cuda11.6-cudnn8-py3-gcc7",
-        test_runner_type=LINUX_CUDA_TEST_RUNNER,
-        build_generates_artifacts=False,
-        is_scheduled="45 4,10,16,22 * * *",
-        exclude_test=True,
-        ciflow_config=CIFlowConfig(
-            labels=set([LABEL_CIFLOW_SCHEDULED, LABEL_CIFLOW_LIBTORCH, LABEL_CIFLOW_LINUX, LABEL_CIFLOW_CUDA]),
-        ),
-    ),
-    CIWorkflow(
-        arch="linux",
-        build_environment="linux-xenial-cuda11.3-py3.7-gcc7",
-        docker_image_base=f"{DOCKER_REGISTRY}/pytorch/pytorch-linux-xenial-cuda11.3-cudnn8-py3-gcc7",
-        test_runner_type=LINUX_CUDA_TEST_RUNNER,
-        num_test_shards=2,
-        ciflow_config=CIFlowConfig(
-            labels=set([LABEL_CIFLOW_DEFAULT, LABEL_CIFLOW_LINUX, LABEL_CIFLOW_CUDA]),
-        ),
-    ),
-    # no-ops builds test USE_PER_OPERATOR_HEADERS=0 where ATen/ops is not generated
-    CIWorkflow(
-        arch="linux",
-        build_environment="linux-xenial-cuda11.3-py3.7-gcc7-no-ops",
-        docker_image_base=f"{DOCKER_REGISTRY}/pytorch/pytorch-linux-xenial-cuda11.3-cudnn8-py3-gcc7",
-        test_runner_type=LINUX_CUDA_TEST_RUNNER,
-        exclude_test=True,
-        ciflow_config=CIFlowConfig(
-            labels=set([LABEL_CIFLOW_LINUX, LABEL_CIFLOW_CUDA]),
-        ),
-    ),
-    CIWorkflow(
-        arch="linux",
-        build_environment="linux-xenial-py3.7-gcc7-no-ops",
-        docker_image_base=f"{DOCKER_REGISTRY}/pytorch/pytorch-linux-xenial-py3.7-gcc7",
-        test_runner_type=LINUX_CPU_TEST_RUNNER,
-        exclude_test=True,
-        ciflow_config=CIFlowConfig(
-            labels=set([LABEL_CIFLOW_DEFAULT, LABEL_CIFLOW_LINUX, LABEL_CIFLOW_CPU]),
-        ),
-    ),
-    CIWorkflow(
-        arch="linux",
-        build_environment="linux-bionic-rocm5.0-py3.7",
-        docker_image_base=f"{DOCKER_REGISTRY}/pytorch/pytorch-linux-bionic-rocm5.0-py3.7",
-        test_runner_type=LINUX_ROCM_TEST_RUNNER,
-        num_test_shards=2,
-        enable_distributed_test=False,
-        ciflow_config=CIFlowConfig(
-            labels=set([LABEL_CIFLOW_DEFAULT, LABEL_CIFLOW_LINUX, LABEL_CIFLOW_ROCM]),
-        ),
-    ),
-    CIWorkflow(
-        arch="linux",
-        build_environment="linux-bionic-rocm5.0-py3.7-distributed",
-        docker_image_base=f"{DOCKER_REGISTRY}/pytorch/pytorch-linux-bionic-rocm5.0-py3.7",
-        test_runner_type=LINUX_ROCM_TEST_RUNNER,
-        enable_default_test=False,
-        ciflow_config=CIFlowConfig(
-            labels=set([LABEL_CIFLOW_LINUX, LABEL_CIFLOW_ROCM]),
-        ),
-    ),
-    CIWorkflow(
-        arch="linux",
-        build_environment="libtorch-linux-xenial-cuda11.3-py3.7-gcc7",
-        docker_image_base=f"{DOCKER_REGISTRY}/pytorch/pytorch-linux-xenial-cuda11.3-cudnn8-py3-gcc7",
-        test_runner_type=LINUX_CUDA_TEST_RUNNER,
-        build_generates_artifacts=False,
-        exclude_test=True,
-        ciflow_config=CIFlowConfig(
-            labels=set([LABEL_CIFLOW_LIBTORCH, LABEL_CIFLOW_LINUX, LABEL_CIFLOW_CUDA]),
-        ),
-    ),
-    CIWorkflow(
-        arch="linux",
-        build_environment="periodic-linux-xenial-cuda11.3-py3.7-gcc7-debug",
-        docker_image_base=f"{DOCKER_REGISTRY}/pytorch/pytorch-linux-xenial-cuda11.3-cudnn8-py3-gcc7",
-        test_runner_type=LINUX_CUDA_TEST_RUNNER,
-        num_test_shards=2,
-        build_with_debug=True,
-        is_scheduled="45 0,4,8,12,16,20 * * *",
-        ciflow_config=CIFlowConfig(
-            labels={LABEL_CIFLOW_SCHEDULED, LABEL_CIFLOW_LINUX, LABEL_CIFLOW_CUDA}
-        ),
-    ),
-    CIWorkflow(
-        arch="linux",
-        build_environment="linux-bionic-py3.7-clang9",
-        docker_image_base=f"{DOCKER_REGISTRY}/pytorch/pytorch-linux-bionic-py3.7-clang9",
-        test_runner_type=LINUX_CPU_TEST_RUNNER,
-        num_test_shards=2,
-        enable_distributed_test=False,
-        enable_noarch_test=True,
-        ciflow_config=CIFlowConfig(
-            labels={LABEL_CIFLOW_DEFAULT, LABEL_CIFLOW_LINUX, LABEL_CIFLOW_CPU, LABEL_CIFLOW_NOARCH},
-        ),
-    ),
-    CIWorkflow(
-        arch="linux",
-        build_environment="linux-bionic-py3.7-clang9-slow",
-        docker_image_base=f"{DOCKER_REGISTRY}/pytorch/pytorch-linux-bionic-py3.7-clang9",
-        test_runner_type=LINUX_CPU_TEST_RUNNER,
-        num_test_shards=2,
-        enable_default_test=False,
-        enable_distributed_test=False,
-        enable_slow_test=True,
-        ciflow_config=CIFlowConfig(
-            labels={LABEL_CIFLOW_SLOW, LABEL_CIFLOW_LINUX, LABEL_CIFLOW_CPU},
-        ),
-    ),
-    CIWorkflow(
-        arch="linux",
-        build_environment="linux-vulkan-bionic-py3.7-clang9",
-        docker_image_base=f"{DOCKER_REGISTRY}/pytorch/pytorch-linux-bionic-py3.7-clang9",
-        test_runner_type=LINUX_CPU_TEST_RUNNER,
-        num_test_shards=1,
-        enable_distributed_test=False,
-        ciflow_config=CIFlowConfig(
-            labels={LABEL_CIFLOW_DEFAULT, LABEL_CIFLOW_LINUX, LABEL_CIFLOW_CPU, LABEL_CIFLOW_VULKAN},
-        ),
-    ),
-    CIWorkflow(
-        arch="linux",
-        build_environment="periodic-linux-xenial-cuda10.2-py3-gcc7-slow-gradcheck",
-        docker_image_base=f"{DOCKER_REGISTRY}/pytorch/pytorch-linux-xenial-cuda10.2-cudnn7-py3-gcc7",
-        test_runner_type=LINUX_CUDA_TEST_RUNNER,
-        num_test_shards=2,
-        enable_distributed_test=False,
-        timeout_after=360,
-        # Only run this on master 4 times per day since it does take a while
-        is_scheduled="0 */4 * * *",
-        ciflow_config=CIFlowConfig(
-            labels={LABEL_CIFLOW_LINUX, LABEL_CIFLOW_CUDA, LABEL_CIFLOW_SLOW_GRADCHECK, LABEL_CIFLOW_SLOW, LABEL_CIFLOW_SCHEDULED},
-        ),
-    ),
-]
-
-XLA_WORKFLOWS = [
-    CIWorkflow(
-        arch="linux",
-        build_environment="pytorch-xla-linux-bionic-py3.7-clang8",
-        docker_image_base=f"{DOCKER_REGISTRY}/pytorch/xla_base",
-        test_runner_type=LINUX_CPU_TEST_RUNNER,
-        enable_distributed_test=False,
-        enable_xla_test=True,
-        enable_default_test=False,
-        on_pull_request=True,
-        ciflow_config=CIFlowConfig(
-            labels={LABEL_CIFLOW_DEFAULT, LABEL_CIFLOW_LINUX, LABEL_CIFLOW_CPU, LABEL_CIFLOW_XLA},
-        ),
-    ),
-
-]
-
-ANDROID_SHORT_WORKFLOWS = [
-    CIWorkflow(
-        arch="linux",
-        build_environment="pytorch-linux-xenial-py3-clang5-android-ndk-r19c-gradle-custom-build-single",
-        docker_image_base=f"{DOCKER_REGISTRY}/pytorch/pytorch-linux-xenial-py3-clang5-android-ndk-r19c",
-        test_runner_type=LINUX_CPU_TEST_RUNNER,
-        exclude_test=True,
-        ciflow_config=CIFlowConfig(
-            labels={LABEL_CIFLOW_LINUX, LABEL_CIFLOW_CPU, LABEL_CIFLOW_ANDROID, LABEL_CIFLOW_DEFAULT},
-        ),
-    ),
-    CIWorkflow(
-        arch="linux",
-        build_environment="pytorch-linux-xenial-py3-clang5-android-ndk-r19c-gradle-custom-build-single-full-jit",
-        docker_image_base=f"{DOCKER_REGISTRY}/pytorch/pytorch-linux-xenial-py3-clang5-android-ndk-r19c",
-        test_runner_type=LINUX_CPU_TEST_RUNNER,
-        exclude_test=True,
-        ciflow_config=CIFlowConfig(
-            labels={LABEL_CIFLOW_LINUX, LABEL_CIFLOW_CPU, LABEL_CIFLOW_ANDROID, LABEL_CIFLOW_DEFAULT},
-        ),
-    ),
-]
-
-ANDROID_WORKFLOWS = [
-    CIWorkflow(
-        arch="linux",
-        build_environment="pytorch-linux-xenial-py3-clang5-android-ndk-r19c-build",
-        docker_image_base=f"{DOCKER_REGISTRY}/pytorch/pytorch-linux-xenial-py3-clang5-android-ndk-r19c",
-        branches=['master', 'main', 'nightly', 'release/*'],
-        test_runner_type=LINUX_CPU_TEST_RUNNER,
-        exclude_test=True,
-        ciflow_config=CIFlowConfig(
-            labels={LABEL_CIFLOW_LINUX, LABEL_CIFLOW_CPU, LABEL_CIFLOW_ANDROID},
-        ),
-    ),
-]
-
-BAZEL_WORKFLOWS = [
-    CIWorkflow(
-        arch="linux",
-        build_environment="linux-xenial-cuda11.3-py3.7-gcc7-bazel-test",
-        docker_image_base=f"{DOCKER_REGISTRY}/pytorch/pytorch-linux-xenial-cuda11.3-cudnn8-py3-gcc7",
-        test_runner_type=LINUX_CPU_TEST_RUNNER,
-        ciflow_config=CIFlowConfig(
-            labels={LABEL_CIFLOW_DEFAULT, LABEL_CIFLOW_BAZEL, LABEL_CIFLOW_CPU, LABEL_CIFLOW_LINUX},
-        ),
-    ),
-]
-
-IOS_WORKFLOWS = [
-    CIWorkflow(
-        arch="macos",
-        build_environment="ios-12-5-1-arm64",
-        ios_arch="arm64",
-        ios_platform="OS",
-        test_runner_type=MACOS_TEST_RUNNER_10_15,
-        is_scheduled="45 4,10,16,22 * * *",
-        exclude_test=True,
-        ciflow_config=CIFlowConfig(
-            labels={LABEL_CIFLOW_SCHEDULED, LABEL_CIFLOW_IOS, LABEL_CIFLOW_MACOS},
-        ),
-    ),
-    CIWorkflow(
-        arch="macos",
-        build_environment="ios-12-5-1-arm64-coreml",
-        ios_arch="arm64",
-        ios_platform="OS",
-        test_runner_type=MACOS_TEST_RUNNER_10_15,
-        is_scheduled="45 4,10,16,22 * * *",
-        exclude_test=True,
-        ciflow_config=CIFlowConfig(
-            labels={LABEL_CIFLOW_SCHEDULED, LABEL_CIFLOW_IOS, LABEL_CIFLOW_MACOS},
-        ),
-    ),
-    CIWorkflow(
-        arch="macos",
-        build_environment="ios-12-5-1-arm64-custom-ops",
-        ios_arch="arm64",
-        ios_platform="OS",
-        test_runner_type=MACOS_TEST_RUNNER_10_15,
-        is_scheduled="45 4,10,16,22 * * *",
-        exclude_test=True,
-        ciflow_config=CIFlowConfig(
-            labels={LABEL_CIFLOW_SCHEDULED, LABEL_CIFLOW_IOS, LABEL_CIFLOW_MACOS},
-        ),
-    ),
-    CIWorkflow(
-        arch="macos",
-        build_environment="ios-12-5-1-arm64-metal",
-        ios_arch="arm64",
-        ios_platform="OS",
-        test_runner_type=MACOS_TEST_RUNNER_10_15,
-        is_scheduled="45 4,10,16,22 * * *",
-        exclude_test=True,
-        ciflow_config=CIFlowConfig(
-            labels={LABEL_CIFLOW_SCHEDULED, LABEL_CIFLOW_IOS, LABEL_CIFLOW_MACOS},
-        ),
-    ),
-    CIWorkflow(
-        arch="macos",
-        build_environment="ios-12-5-1-x86-64",
-        ios_arch="x86_64",
-        ios_platform="SIMULATOR",
-        test_runner_type=MACOS_TEST_RUNNER_10_15,
-        exclude_test=True,
-        ciflow_config=CIFlowConfig(
-            labels={LABEL_CIFLOW_IOS, LABEL_CIFLOW_MACOS},
-        ),
-    ),
-    CIWorkflow(
-        arch="macos",
-        build_environment="ios-12-5-1-x86-64-coreml",
-        ios_arch="x86_64",
-        ios_platform="SIMULATOR",
-        test_runner_type=MACOS_TEST_RUNNER_10_15,
-        exclude_test=True,
-        ciflow_config=CIFlowConfig(
-            labels={LABEL_CIFLOW_IOS, LABEL_CIFLOW_MACOS},
-        ),
-    ),
-]
-
-MACOS_WORKFLOWS = [
-    # Distributed tests are still run on MacOS, but part of regular shards
-    CIWorkflow(
-        arch="macos",
-        build_environment="macos-11-py3-x86-64",
-        xcode_version="12.4",
-        test_runner_type=MACOS_TEST_RUNNER_11,
-        num_test_shards=2,
-        enable_distributed_test=False,
-        ciflow_config=CIFlowConfig(
-            labels={LABEL_CIFLOW_MACOS},
-        ),
-    ),
-    CIWorkflow(
-        arch="macos",
-        build_environment="macos-10-15-py3-lite-interpreter-x86-64",
-        xcode_version="12",
-        test_runner_type=MACOS_TEST_RUNNER_10_15,
-        exclude_test=True,
-        build_generates_artifacts=False,
-        ciflow_config=CIFlowConfig(
-            labels={LABEL_CIFLOW_MACOS},
-        ),
-    ),
-    CIWorkflow(
-        arch="macos",
-        build_environment="macos-10-15-py3-arm64",
-        test_runner_type=MACOS_TEST_RUNNER_10_15,
-        exclude_test=True,
-        ciflow_config=CIFlowConfig(
-            labels={LABEL_CIFLOW_MACOS},
-        ),
-    ),
-]
-
-DOCKER_IMAGES = {
-    f"{DOCKER_REGISTRY}/pytorch/pytorch-linux-bionic-rocm4.5-py3.7",               # for rocm
-    f"{DOCKER_REGISTRY}/pytorch/pytorch-linux-bionic-rocm5.0-py3.7",                 # for rocm
-}
-
-DOCKER_IMAGES.update({
-    workflow.docker_image_base
-    for workflow in [*LINUX_WORKFLOWS, *BAZEL_WORKFLOWS, *ANDROID_WORKFLOWS]
-    if workflow.docker_image_base
-})
-
-DOCKER_WORKFLOWS = [
-    DockerWorkflow(
-        build_environment="docker-builds",
-        docker_images=sorted(DOCKER_IMAGES),
-        # Run every Wednesday at 3:01am to ensure they can build
-        is_scheduled="1 3 * * 3",
-    ),
-]
-
 class OperatingSystem:
     LINUX = "linux"
     WINDOWS = "windows"
@@ -995,7 +89,7 @@
         package_type="manywheel",
         build_configs=generate_binary_build_matrix.generate_wheels_matrix(OperatingSystem.LINUX),
         ciflow_config=CIFlowConfig(
-            labels={LABEL_CIFLOW_DEFAULT, LABEL_CIFLOW_BINARIES, LABEL_CIFLOW_BINARIES_WHEEL},
+            labels={LABEL_CIFLOW_BINARIES, LABEL_CIFLOW_BINARIES_WHEEL},
             isolated_workflow=True,
         ),
     ),
@@ -1004,7 +98,7 @@
         package_type="conda",
         build_configs=generate_binary_build_matrix.generate_conda_matrix(OperatingSystem.LINUX),
         ciflow_config=CIFlowConfig(
-            labels={LABEL_CIFLOW_DEFAULT, LABEL_CIFLOW_BINARIES, LABEL_CIFLOW_BINARIES_CONDA},
+            labels={LABEL_CIFLOW_BINARIES, LABEL_CIFLOW_BINARIES_CONDA},
             isolated_workflow=True,
         ),
     ),
@@ -1016,7 +110,7 @@
             OperatingSystem.LINUX, generate_binary_build_matrix.CXX11_ABI
         ),
         ciflow_config=CIFlowConfig(
-            labels={LABEL_CIFLOW_DEFAULT, LABEL_CIFLOW_BINARIES, LABEL_CIFLOW_BINARIES_LIBTORCH},
+            labels={LABEL_CIFLOW_BINARIES, LABEL_CIFLOW_BINARIES_LIBTORCH},
             isolated_workflow=True,
         ),
     ),
@@ -1028,7 +122,7 @@
             OperatingSystem.LINUX, generate_binary_build_matrix.PRE_CXX11_ABI
         ),
         ciflow_config=CIFlowConfig(
-            labels={LABEL_CIFLOW_DEFAULT, LABEL_CIFLOW_BINARIES, LABEL_CIFLOW_BINARIES_LIBTORCH},
+            labels={LABEL_CIFLOW_BINARIES, LABEL_CIFLOW_BINARIES_LIBTORCH},
             isolated_workflow=True,
         ),
     ),
@@ -1074,7 +168,7 @@
         package_type="wheel",
         build_configs=generate_binary_build_matrix.generate_wheels_matrix(OperatingSystem.WINDOWS),
         ciflow_config=CIFlowConfig(
-            labels={LABEL_CIFLOW_DEFAULT, LABEL_CIFLOW_BINARIES, LABEL_CIFLOW_BINARIES_WHEEL},
+            labels={LABEL_CIFLOW_BINARIES, LABEL_CIFLOW_BINARIES_WHEEL},
             isolated_workflow=True,
         ),
     ),
@@ -1083,7 +177,7 @@
         package_type="conda",
         build_configs=generate_binary_build_matrix.generate_conda_matrix(OperatingSystem.WINDOWS),
         ciflow_config=CIFlowConfig(
-            labels={LABEL_CIFLOW_DEFAULT, LABEL_CIFLOW_BINARIES, LABEL_CIFLOW_BINARIES_CONDA},
+            labels={LABEL_CIFLOW_BINARIES, LABEL_CIFLOW_BINARIES_CONDA},
             isolated_workflow=True,
         ),
     ),
@@ -1095,7 +189,7 @@
             OperatingSystem.WINDOWS, generate_binary_build_matrix.RELEASE
         ),
         ciflow_config=CIFlowConfig(
-            labels={LABEL_CIFLOW_DEFAULT, LABEL_CIFLOW_BINARIES, LABEL_CIFLOW_BINARIES_LIBTORCH},
+            labels={LABEL_CIFLOW_BINARIES, LABEL_CIFLOW_BINARIES_LIBTORCH},
             isolated_workflow=True,
         ),
     ),
@@ -1107,7 +201,7 @@
             OperatingSystem.WINDOWS, generate_binary_build_matrix.DEBUG
         ),
         ciflow_config=CIFlowConfig(
-            labels={LABEL_CIFLOW_DEFAULT, LABEL_CIFLOW_BINARIES, LABEL_CIFLOW_BINARIES_LIBTORCH},
+            labels={LABEL_CIFLOW_BINARIES, LABEL_CIFLOW_BINARIES_LIBTORCH},
             isolated_workflow=True,
         ),
     ),
@@ -1152,7 +246,7 @@
         package_type="wheel",
         build_configs=generate_binary_build_matrix.generate_wheels_matrix(OperatingSystem.MACOS),
         ciflow_config=CIFlowConfig(
-            labels={LABEL_CIFLOW_DEFAULT, LABEL_CIFLOW_BINARIES, LABEL_CIFLOW_BINARIES_WHEEL},
+            labels={LABEL_CIFLOW_BINARIES, LABEL_CIFLOW_BINARIES_WHEEL},
             isolated_workflow=True,
         ),
     ),
@@ -1161,7 +255,7 @@
         package_type="conda",
         build_configs=generate_binary_build_matrix.generate_conda_matrix(OperatingSystem.MACOS),
         ciflow_config=CIFlowConfig(
-            labels={LABEL_CIFLOW_DEFAULT, LABEL_CIFLOW_BINARIES, LABEL_CIFLOW_BINARIES_CONDA},
+            labels={LABEL_CIFLOW_BINARIES, LABEL_CIFLOW_BINARIES_CONDA},
             isolated_workflow=True,
         ),
     ),
@@ -1173,7 +267,7 @@
             OperatingSystem.MACOS, generate_binary_build_matrix.CXX11_ABI
         ),
         ciflow_config=CIFlowConfig(
-            labels={LABEL_CIFLOW_DEFAULT, LABEL_CIFLOW_BINARIES, LABEL_CIFLOW_BINARIES_LIBTORCH},
+            labels={LABEL_CIFLOW_BINARIES, LABEL_CIFLOW_BINARIES_LIBTORCH},
             isolated_workflow=True,
         ),
     ),
@@ -1185,7 +279,7 @@
             OperatingSystem.MACOS, generate_binary_build_matrix.PRE_CXX11_ABI
         ),
         ciflow_config=CIFlowConfig(
-            labels={LABEL_CIFLOW_DEFAULT, LABEL_CIFLOW_BINARIES, LABEL_CIFLOW_BINARIES_LIBTORCH},
+            labels={LABEL_CIFLOW_BINARIES, LABEL_CIFLOW_BINARIES_LIBTORCH},
             isolated_workflow=True,
         ),
     ),
@@ -1195,7 +289,7 @@
         build_configs=generate_binary_build_matrix.generate_wheels_matrix(OperatingSystem.MACOS),
         cross_compile_arm64=True,
         ciflow_config=CIFlowConfig(
-            labels={LABEL_CIFLOW_DEFAULT, LABEL_CIFLOW_BINARIES, LABEL_CIFLOW_BINARIES_WHEEL},
+            labels={LABEL_CIFLOW_BINARIES, LABEL_CIFLOW_BINARIES_WHEEL},
             isolated_workflow=True,
         ),
     ),
@@ -1205,7 +299,7 @@
         cross_compile_arm64=True,
         build_configs=generate_binary_build_matrix.generate_conda_matrix(OperatingSystem.MACOS_ARM64),
         ciflow_config=CIFlowConfig(
-            labels={LABEL_CIFLOW_DEFAULT, LABEL_CIFLOW_BINARIES, LABEL_CIFLOW_BINARIES_CONDA},
+            labels={LABEL_CIFLOW_BINARIES, LABEL_CIFLOW_BINARIES_CONDA},
             isolated_workflow=True,
         ),
     ),
@@ -1234,67 +328,12 @@
         except Exception as e:
             print(f"Error occurred when deleting file {w}: {e}")
 
-    # ciflow_ruleset = CIFlowRuleset()
     # for template, workflows in template_and_workflows:
     #     # added Iterable check to appease the mypy gods
     #     if not isinstance(workflows, Iterable):
     #         raise Exception(f"How is workflows not iterable? {workflows}")
     #     for workflow in workflows:
     #         workflow.generate_workflow_file(workflow_template=template)
-    #         ciflow_ruleset.add_label_rule(workflow.ciflow_config.labels, workflow.build_environment)
-    # ciflow_ruleset.generate_json()
-
-    # # check ported workflows for correctness
-    # ported_workflows = LINUX_WORKFLOWS + \
-    #     XLA_WORKFLOWS + \
-    #     WINDOWS_WORKFLOWS + \
-    #     BAZEL_WORKFLOWS + \
-    #     IOS_WORKFLOWS + \
-    #     MACOS_WORKFLOWS + \
-    #     ANDROID_WORKFLOWS + \
-    #     ANDROID_SHORT_WORKFLOWS
-
-    # ciflow_ruleset = CIFlowRuleset()
-    # for workflow in ported_workflows:  # type: ignore[assignment]
-    #     ciflow_ruleset.add_label_rule(workflow.ciflow_config.labels, workflow.build_environment)
-
-
-    # # check new pull workflow matches ciflow/default
-    # with open(f"{GITHUB_DIR}/workflows/pull.yml") as f:
-    #     y = yaml.load(f, Loader=Loader)
-    # new_pull = set([i["name"] for i in y["jobs"].values()])
-
-    # # binary builds are erroneously marked as ciflow/default
-    # old_pull_ex_binary = set([i for i in ciflow_ruleset.label_rules[LABEL_CIFLOW_DEFAULT] if "binary" not in i])
-    # print(new_pull - old_pull_ex_binary)
-    # print(old_pull_ex_binary - new_pull)
-    # assert new_pull == old_pull_ex_binary
-
-    # # check new trunk workflow matches ciflow/trunk
-    # with open(f"{GITHUB_DIR}/workflows/trunk.yml") as f:
-    #     y = yaml.load(f, Loader=Loader)
-    # new_trunk = set([i["name"] for i in y["jobs"].values()])
-    # old_trunk = ciflow_ruleset.label_rules[LABEL_CIFLOW_TRUNK] - ciflow_ruleset.label_rules[LABEL_CIFLOW_DEFAULT]
-
-    # # docker builds are erroneously marked ciflow/trunk
-    # old_trunk = old_trunk - {"docker-builds"}
-    # assert new_trunk == old_trunk
-
-    # with open(f"{GITHUB_DIR}/workflows/periodic.yml") as f:
-    #     y = yaml.load(f, Loader=Loader)
-    # new_periodic = set([i["name"] for i in y["jobs"].values()])
-    # old_periodic_l = list(ciflow_ruleset.label_rules[LABEL_CIFLOW_SCHEDULED])
-
-    # # strip "periodic-" from beginning, since we removed those as part of migration.
-    # for i, job in enumerate(old_periodic_l):
-    #     if job.startswith("periodic-"):
-    #         old_periodic_l[i] = job[len("periodic-"):]
-    # old_periodic = set(old_periodic_l)
-    # # this is moved to nightly
-    # old_periodic = old_periodic - {"linux-docs-push"}
-
-    # # assert new_periodic == old_periodic
-
 
 if __name__ == "__main__":
     main()