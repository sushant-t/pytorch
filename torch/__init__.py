--- conflicted
+++ resolved
@@ -49,11 +49,7 @@
     'set_deterministic_debug_mode', 'get_deterministic_debug_mode',
     'set_float32_matmul_precision', 'get_float32_matmul_precision',
     'set_warn_always', 'is_warn_always_enabled', 'SymInt', 'SymFloat',
-<<<<<<< HEAD
-    'compile', 'sym_int', 'sym_float', 'sym_sqrt', 'sym_floor', 'sym_ceil',
-=======
-    'compile', 'vmap',
->>>>>>> c7302075
+    'compile', 'vmap', 'sym_int', 'sym_float', 'sym_sqrt', 'sym_floor', 'sym_ceil',
 ]
 
 ################################################################################
