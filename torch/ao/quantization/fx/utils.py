import copy
import torch
import torch.nn as nn
from torch.ao.quantization import (
    QConfigAny,
    QuantType,
)
from torch.ao.quantization.backend_config import (
    BackendConfig,
    DTypeWithConstraints,
)
from torch.ao.quantization.fake_quantize import (
    FakeQuantizeBase,
    FixedQParamsFakeQuantize,
)
from torch.ao.quantization.observer import (
    FixedQParamsObserver,
    ObserverBase,
)
from torch.ao.quantization.qconfig import (
    float16_static_qconfig,
    float16_dynamic_qconfig,
    qconfig_equals,
)
from torch.ao.quantization.stubs import DeQuantStub
<<<<<<< HEAD
from torch.ao.quantization.utils import (
    activation_is_statically_quantized,
    is_per_tensor,
)
from torch.ao.quantization.observer import _is_activation_post_process
=======
from torch.ao.quantization.utils import activation_is_statically_quantized
from torch.ao.quantization.quantize import is_activation_post_process
>>>>>>> b0bd5c45

from torch.fx import GraphModule, map_arg

from torch.fx.graph import (
    Graph,
    Node,
)
from .custom_config import PrepareCustomConfig
# importing the lib so that the quantized_decomposed ops are registered
from ._decomposed import quantized_decomposed_lib  # noqa: F401

from typing import Callable, Optional, List, Dict, Any, Set, Tuple, Union, Type
from collections import namedtuple
import operator
import warnings

# TODO: revisit this list. Many helper methods shouldn't be public
__all__ = [
    "all_node_args_except_first",
    "all_node_args_have_no_tensors",
    "assert_and_get_unique_device",
    "collect_producer_nodes",
    "create_getattr_from_value",
    "create_node_from_old_node_preserve_meta",
    "EMPTY_ARG_DICT",
    "get_custom_module_class_keys",
    "get_linear_prepack_op_for_dtype",
    "get_new_attr_name_with_prefix",
    "get_non_observable_arg_indexes_and_types",
    "get_qconv_prepack_op",
    "get_skipped_module_name_and_classes",
    "graph_module_from_producer_nodes",
    "maybe_get_next_module",
    "NodeInfo",
    "node_arg_is_bias",
    "node_arg_is_weight",
    "NON_OBSERVABLE_ARG_DICT",
    "NON_QUANTIZABLE_WEIGHT_OPS",
    "return_arg_list",
]

NON_QUANTIZABLE_WEIGHT_OPS = {torch.nn.functional.layer_norm, torch.nn.functional.group_norm, torch.nn.functional.instance_norm}

def node_arg_is_weight(node: Node, arg: Any, backend_config: BackendConfig) -> bool:
    """Returns if node arg is weight"""
    if isinstance(node, Node) and node.op == "call_function" and node.target in backend_config.configs:
        weight_index = backend_config.configs[node.target]._input_type_to_index.get("weight")
        if weight_index is not None and weight_index < len(node.args) and node.args[weight_index] is arg:
            return True
        return node.kwargs.get("weight") is arg
    return False

def node_arg_is_bias(node: Node, arg: Any, backend_config: BackendConfig) -> bool:
    """Returns if node arg is bias"""
    if isinstance(node, Node) and node.op == "call_function" and node.target in backend_config.configs:
        bias_index = backend_config.configs[node.target]._input_type_to_index.get("bias")
        if bias_index is not None and bias_index < len(node.args) and node.args[bias_index] is arg:
            return True
        return node.kwargs.get("bias") is arg
    return False

def get_custom_module_class_keys(custom_module_mapping: Dict[QuantType, Dict[Type, Type]]) -> List[Any]:
    r""" Get all the unique custom module keys in the custom config dict
    e.g.
    Input:
    {
        QuantType.STATIC: {
            CustomModule1: ObservedCustomModule
        },
        QuantType.DYNAMIC: {
            CustomModule2: DynamicObservedCustomModule
        },
        QuantType.WEIGHT_ONLY: {
            CustomModule3: WeightOnlyObservedCustomModule
        },
    }

    Output:
    # extract the keys across all inner STATIC, DYNAMIC, and WEIGHT_ONLY dicts
    [CustomModule1, CustomModule2, CustomModule3]
    """
    # using set to dedup
    float_custom_module_classes : Set[Any] = set()
    for quant_mode in [QuantType.STATIC, QuantType.DYNAMIC, QuantType.WEIGHT_ONLY]:
        quant_mode_custom_module_config = custom_module_mapping.get(quant_mode, {})
        quant_mode_custom_module_classes = set(quant_mode_custom_module_config.keys())
        float_custom_module_classes |= quant_mode_custom_module_classes
    return list(float_custom_module_classes)

def get_linear_prepack_op_for_dtype(dtype):
    if dtype == torch.float16:
        return torch.ops.quantized.linear_prepack_fp16
    elif dtype == torch.qint8:
        return torch.ops.quantized.linear_prepack
    else:
        raise Exception("can't get linear prepack op for dtype:", dtype)

def get_qconv_prepack_op(conv_op: Callable) -> Callable:
    prepack_ops = {
        torch.nn.functional.conv1d: torch.ops.quantized.conv1d_prepack,
        torch.nn.functional.conv2d: torch.ops.quantized.conv2d_prepack,
        torch.nn.functional.conv3d: torch.ops.quantized.conv3d_prepack
    }
    prepack_op = prepack_ops.get(conv_op, None)
    assert prepack_op, "Didn't find prepack op for {}".format(conv_op)
    return prepack_op

# Returns a function that can get a new attribute name for module with given
# prefix, for example,
# >> get_new_observer_name = get_new_attr_name_with_prefix('_observer')
# >> new_name = get_new_observer_name(module)
# new_name will be an unused attribute name on module, e.g. `_observer_1`
def get_new_attr_name_with_prefix(prefix: str) -> Callable:
    prefix = prefix.replace(".", "_")

    def get_new_attr_name(module: torch.nn.Module):
        def get_attr_name(i: int):
            return prefix + str(i)
        i = 0
        attr_name = get_attr_name(i)
        while hasattr(module, attr_name):
            i += 1
            attr_name = get_attr_name(i)
        return attr_name
    return get_new_attr_name

def collect_producer_nodes(node: Node) -> Optional[List[Node]]:
    r''' Starting from a target node, trace back until we hit inpu or
    getattr node. This is used to extract the chain of operators
    starting from getattr to the target node, for example
    def forward(self, x):
      observed = self.observer(self.weight)
      return F.linear(x, observed)
    collect_producer_nodes(observed) will either return a list of nodes that
    produces the observed node or None if we can't extract a self contained
    graph without free variables(inputs of the forward function).
    '''
    nodes = [node]
    frontier = [node]
    while frontier:
        node = frontier.pop()
        all_args = list(node.args) + list(node.kwargs.values())
        for arg in all_args:
            if not isinstance(arg, Node):
                continue
            if arg.op == 'placeholder':
                # hit input, can't fold in this case
                return None
            nodes.append(arg)
            if not (arg.op == 'call_function' and arg.target == getattr):
                frontier.append(arg)
    return nodes

def graph_module_from_producer_nodes(
        root: GraphModule, producer_nodes: List[Node]) -> GraphModule:
    r''' Construct a graph module from extracted producer nodes
    from `collect_producer_nodes` function
    Args:
      root: the root module for the original graph
      producer_nodes: a list of nodes we use to construct the graph
    Return:
      A graph module constructed from the producer nodes
    '''
    assert len(producer_nodes) > 0, 'list of producer nodes can not be empty'
    # since we traced back from node to getattrr
    producer_nodes.reverse()
    graph = Graph()
    env: Dict[Any, Any] = {}

    def load_arg(a):
        return map_arg(a, lambda node: env[node])
    for producer_node in producer_nodes:
        env[producer_node] = graph.node_copy(producer_node, load_arg)
    graph.output(load_arg(producer_nodes[-1]))
    graph_module = GraphModule(root, graph)
    return graph_module

def assert_and_get_unique_device(module: torch.nn.Module) -> Any:
    """
    Returns the unique device for a module, or None if no device is found.
    Throws an error if multiple devices are detected.
    """
    devices = {p.device for p in module.parameters()} | \
        {p.device for p in module.buffers()}
    assert len(devices) <= 1, (
        "prepare only works with cpu or single-device CUDA modules, "
        "but got devices {}".format(devices)
    )
    device = next(iter(devices)) if len(devices) > 0 else None
    return device

def create_getattr_from_value(module: torch.nn.Module, graph: Graph, prefix: str, value: Any) -> Node:
    """
    Given a value of any type, creates a getattr node corresponding to the value and
    registers the value as a buffer to the module.
    """
    get_new_attr_name = get_new_attr_name_with_prefix(prefix)
    attr_name = get_new_attr_name(module)
    device = assert_and_get_unique_device(module)
    new_value = value.clone().detach() if isinstance(value, torch.Tensor) \
        else torch.tensor(value, device=device)
    module.register_buffer(attr_name, new_value)
    # Create get_attr with value
    attr_node = graph.create_node("get_attr", attr_name)
    return attr_node

def all_node_args_have_no_tensors(node: Node, modules: Dict[str, torch.nn.Module], cache: Dict[Node, bool]) -> bool:
    """
    If we know for sure that all of this node's args have no
    tensors (are primitives), return True.  If we either
    find a tensor or are not sure, return False. Note: this
    function is not exact.
    """
    if cache and node in cache:
        return cache[node]

    result = False  # will be overwritten
    if not isinstance(node, Node):
        result = True
    elif node.op == 'placeholder':
        result = False
    elif node.op == 'call_module':
        assert isinstance(node.target, str)
        if _is_activation_post_process(modules[node.target]):
            result = all_node_args_have_no_tensors(node.args[0], modules, cache)  # type: ignore[arg-type]
    elif node.op == 'call_module':
        result = False
    elif node.op == 'call_function' and node.target is operator.getitem:
        result = all_node_args_have_no_tensors(node.args[0], modules, cache)  # type: ignore[arg-type]
    elif node.op == 'get_attr':
        result = False
    elif node.target is getattr and node.args[1] in ['ndim', 'shape']:
        # x1 = x0.ndim
        result = True
    elif node.op == 'call_method' and node.target == 'size':
        # x1 = x0.size(0)
        result = True
    else:
        found_one_tensor = False
        for arg in node.args:
            if isinstance(arg, list):
                for list_el in arg:
                    if isinstance(list_el, Node):
                        this_list_el_args_have_no_tensors = \
                            all_node_args_have_no_tensors(list_el, modules, cache)
                        found_one_tensor = found_one_tensor or \
                            (not this_list_el_args_have_no_tensors)
                        # If found_one_tensor is True, there is no point in
                        # recursing further as the end result will always
                        # be True.
                        # TODO(future PR): remove this entire function  and
                        # change to dtype inference without recursion.
                        if found_one_tensor:
                            result = not found_one_tensor
                            if cache:
                                cache[node] = result
                            return result
            elif isinstance(arg, int):
                pass
            else:
                if isinstance(arg, Node):
                    this_arg_args_have_no_tensors = all_node_args_have_no_tensors(arg, modules, cache)
                    found_one_tensor = found_one_tensor or \
                        (not this_arg_args_have_no_tensors)
                    # If found_one_tensor is True, there is no point in
                    # recursing further as the end result will always
                    # be True.
                    # TODO(future PR): remove this entire function  and
                    # change to dtype inference without recursion.
                    if found_one_tensor:
                        result = not found_one_tensor
                        if cache:
                            cache[node] = result
                        return result
                else:
                    found_one_tensor = True
            result = not found_one_tensor
    if cache:
        cache[node] = result
    return result

def all_node_args_except_first(node: Node) -> List[int]:
    """
    Returns all node arg indices after first
    """
    return list(range(1, len(node.args)))

def return_arg_list(arg_indices: List[int]) -> Callable[[Node], List[int]]:
    """
    Constructs a function that takes a node as arg and returns the arg_indices
    that are valid for node.args
    """
    def arg_indices_func(node: Node) -> List[int]:
        return [i for i in arg_indices if i < len(node.args)]
    return arg_indices_func

NodeInfo = namedtuple("NodeInfo", "op target")

# this dict identifies which indices of a node are non tensors
# so that they can be propagated correctly since inserting observers
# for them would cause errors

NON_OBSERVABLE_ARG_DICT: Dict[NodeInfo, Dict[Union[type, torch.dtype], Callable[[Node], List[int]]]] = {
    NodeInfo("call_method", "masked_fill") : {
        torch.bool: return_arg_list([1]),
        float: return_arg_list([2])
    },
    NodeInfo("call_method", "permute") : {
        int: all_node_args_except_first
    },
    NodeInfo("call_method", "repeat") : {
        int: all_node_args_except_first
    },
    NodeInfo("call_method", "reshape") : {
        int: all_node_args_except_first
    },
    NodeInfo("call_method", "size") : {
        int: return_arg_list([1])
    },
    NodeInfo("call_method", "transpose") : {
        int: all_node_args_except_first
    },
    NodeInfo("call_method", torch.transpose) : {
        int: all_node_args_except_first
    },
    NodeInfo("call_method", "unsqueeze") : {
        int: return_arg_list([1])
    },
    NodeInfo("call_method", "unsqueeze_") : {
        int: return_arg_list([1])
    },
    NodeInfo("call_method", torch.unsqueeze) : {
        int: return_arg_list([1])
    },
    NodeInfo("call_method", "view") : {
        int: all_node_args_except_first
    },
}

EMPTY_ARG_DICT: Dict[Union[type, torch.dtype], Callable[[Node], List[int]]] = {}

def get_non_observable_arg_indexes_and_types(node: Node) -> Dict[Union[type, torch.dtype], Callable[[Node], List[int]]]:
    """
    Returns a dict with of non float tensor types as keys and values which correspond to a
    function to retrieve the list (which takes the node as an argument)
    """
    info = NodeInfo(node.op, node.target)

    return NON_OBSERVABLE_ARG_DICT.get(info, EMPTY_ARG_DICT)

def maybe_get_next_module(
    node: Node,
    modules: Dict[str, nn.Module],
    target_module_type: Optional[Type[nn.Module]] = None,
    target_functional_type: Any = None,
) -> Optional[Node]:
    """ Gets the next module that matches what is needed in
    is_target_module_type if it exists

    Args:
        node: The node whose users we want to look at
        target_module_type: Module type that we want to check
        target_functional_type: Functional type that we want to check
    """

    for user, _ in node.users.items():
        if user.op == 'call_module' and target_module_type is not None and \
           isinstance(modules[str(user.target)], target_module_type):
            return user
        elif (user.op == 'call_function' and target_functional_type is not None and
              user.target == target_functional_type):
            return user

    return None

def create_node_from_old_node_preserve_meta(
    quantized_graph: Graph,
    create_node_args: Tuple[Any, ...],
    old_node: Node,
) -> Node:
    """
    Creates `new_node` and copies the necessary metadata to it from `old_node`.
    """
    new_node = quantized_graph.create_node(*create_node_args)
    new_node.stack_trace = old_node.stack_trace
    return new_node

def get_skipped_module_name_and_classes(
        prepare_custom_config: PrepareCustomConfig,
        is_standalone_module: bool) -> Tuple[List[str], List[Type[Any]]]:
    skipped_module_names = copy.copy(prepare_custom_config.non_traceable_module_names)
    skipped_module_classes = copy.copy(prepare_custom_config.non_traceable_module_classes)
    if not is_standalone_module:
        # standalone module and custom module config are applied in top level module
        skipped_module_names += list(prepare_custom_config.standalone_module_names.keys())
        skipped_module_classes += list(prepare_custom_config.standalone_module_classes.keys())
        skipped_module_classes += get_custom_module_class_keys(prepare_custom_config.float_to_observed_mapping)

    return skipped_module_names, skipped_module_classes

def _is_custom_module_lstm(
        node: Node,
        named_modules: Dict[str, torch.nn.Module],
        qconfig: QConfigAny = None,
        # QuantizeHandler, but we cannot include the type here due to circular imports
        qhandler: Optional[Any] = None,
) -> bool:
    """
    Return whether this refers to the custom module LSTM flow.
    """
    mod = _get_module(node, named_modules)
    if qconfig is not None and qhandler is not None:
        assert isinstance(qhandler, torch.ao.quantization.fx.quantize_handler.QuantizeHandler)  # type: ignore[attr-defined]
        return isinstance(mod, torch.nn.LSTM) and \
            activation_is_statically_quantized(qconfig) and \
            qhandler.is_custom_module()
    else:
        return isinstance(mod, torch.ao.nn.quantizable.LSTM)

def _get_module(node: Node, named_modules: Dict[str, torch.nn.Module]) -> Optional[torch.nn.Module]:
    """
    If `node` refers to a call_module node, return the module, else None.
    """
    if node.op == "call_module" and str(node.target) in named_modules:
        return named_modules[str(node.target)]
    else:
        return None

def _insert_dequant_stub(
    node: Node,
    model: torch.nn.Module,
    named_modules: Dict[str, torch.nn.Module],
    graph: Graph,
) -> Node:
    """
    Attach a `DeQuantStub` to the model and create a node that calls this
    `DeQuantStub` on the output of `node`, similar to how observers are inserted.
    """
    prefix = "dequant_stub_"
    get_new_dequant_stub_name = get_new_attr_name_with_prefix(prefix)
    dequant_stub_name = get_new_dequant_stub_name(model)
    dequant_stub = DeQuantStub()
    setattr(model, dequant_stub_name, dequant_stub)
    named_modules[dequant_stub_name] = dequant_stub
    with graph.inserting_after(node):
        return graph.call_module(dequant_stub_name, (node,))

def _insert_dequant_stubs_for_custom_module_lstm_output(
    node: Node,
    model: torch.nn.Module,
    named_modules: Dict[str, torch.nn.Module],
    graph: Graph,
) -> Node:
    """
    Insert DeQuantStubs after each internal output node of custom module LSTM.

    Custom module LSTM outputs are nested tuples of the sturcture (output, (hidden0, hidden1)),
    Since we cannot dequantize a tuple as a whole, we must first break down the tuple into its
    components through `getitem`. This function transforms the graph as follows:

      (1) Split the LSTM node into (output, (hidden0, hidden1))
      (2) Insert a DeQuantStub after each internal node
      (3) Recombine the DeQuantStubs into the same structure as before
      (4) Reroute all consumers of the original LSTM node and its sub-nodes
          (e.g. lstm[0])

    Before:
                   lstm_output
                        |
                        v
                  original_user(s)
    After:
                   lstm_output
                  /           \\
                 /  (getitem)  \\
                /               \\
               v                 v
             output            hidden
               |               /   \\
         (DeQuantStub)        (getitem)
               |             /       \\
               v            v         v
           output_dq     hidden0    hidden1
               |            |         |
               |    (DeQuantStub) (DeQuantStub)
               |            |         |
               |            v         v
               |      hidden0_dq  hidden1_dq
               |            \\       /
               |              (tuple)
               |              \\   /
               |               v  v
               |             hidden_dq
               \\               /
                \\   (tuple)   /
                 v            v
                 lstm_output_dq
                       |
                       v
                original_user(s)

    For step (4), reroute all users of the original LSTM node(s) as follows:
      lstm_output -> lstm_output_dq
      lstm_output[0] -> output_dq
      lstm_output[1] -> hidden_dq
      lstm_output[1][0] -> hidden0_dq
      lstm_output[1][1] -> hidden1_dq

    Return the node `lstm_output_dq`.
    """
    # (1) Split the LSTM node into (output, (hidden0, hidden1))
    # (2) Insert a DeQuantStub after each internal node
    with graph.inserting_after(node):
        output = graph.call_function(operator.getitem, (node, 0))
        output_dq = _insert_dequant_stub(output, model, named_modules, graph)
    with graph.inserting_after(output_dq):
        hidden = graph.call_function(operator.getitem, (node, 1))
    with graph.inserting_after(hidden):
        hidden0 = graph.call_function(operator.getitem, (hidden, 0))
        hidden0_dq = _insert_dequant_stub(hidden0, model, named_modules, graph)
    with graph.inserting_after(hidden0_dq):
        hidden1 = graph.call_function(operator.getitem, (hidden, 1))
        hidden1_dq = _insert_dequant_stub(hidden1, model, named_modules, graph)

    # (3) Recombine the DeQuantStubs into the same structure as before
    with graph.inserting_after(hidden1_dq):
        hidden_dq = graph.call_function(tuple, ([hidden0_dq, hidden1_dq],))
    with graph.inserting_after(hidden_dq):
        lstm_output_dq = graph.call_function(tuple, ([output_dq, hidden_dq],))

    # (4) Reroute all consumers of the original LSTM node and its sub-nodes
    for user in list(node.users.keys()):
        if user != output and user != hidden:
            user.replace_input_with(node, lstm_output_dq)
    # The getitem and tuple nodes we added here may interfere with reference quantized
    # pattern matching, so we need to redirect the consumers of internal nodes to the
    # corresponding nodes with DeQuantStubs (e.g. lstm_output_dq[0] -> output_dq) attached,
    # in order to preserve reference patterns like "dequantize - consumer - quantize".
    _reroute_tuple_getitem_pattern(graph)
    return lstm_output_dq

def _maybe_get_custom_module_lstm_from_node_arg(
    arg: Node,
    named_modules: Dict[str, torch.nn.Module],
) -> Optional[Node]:
    """
    Given an argument of a node, if the argument refers to the path through which the node
    is a consumer of custom module LSTM, return the custom module LSTM node, or None otherwise.

    This is used to determine whether a node is a consumer of custom module LSTM, and, if so,
    skip inserting input observers for this node. This is because custom module LSTM produces
    quantized outputs, so inserting an input observer for the consumer of custom module LSTM
    would unnecessarily quantize the outputs again.

      lstm -> consumer

    In practice, however, custom module LSTM outputs a tuple (output, (hidden0, hidden1)) with
    DeQuantStubs attached to each internal node (see `_insert_dequant_stubs_for_custom_module_lstm_output`).
    This tuple can be consumed in one of four ways:

      lstm -> getitem -> DeQuantStub -> consumer                       # consume lstm[0]
      lstm -> getitem -> getitem -> DeQuantStub -> tuple -> consumer   # consume lstm[1]
      lstm -> getitem -> getitem -> DeQuantStub -> consumer            # consume lstm[1][0] or lstm[1][1]
      lstm -> getitem -> DeQuantStub -> tuple -> consumer              # consume lstm

    Thus, we must match against the above patterns instead of simply checking the parent node
    to determine whether this node is a consumer of a custom module LSTM.
    """
    def match_dq(a):
        return isinstance(_get_module(a, named_modules), DeQuantStub)

    def match_lstm(a):
        return _is_custom_module_lstm(a, named_modules)

    def match_getitem(a):
        return a.op == "call_function" and a.target == operator.getitem

    def match_tuple(a):
        return a.op == "call_function" and a.target == tuple

    def _match_pattern(match_pattern: List[Callable]) -> Optional[Node]:
        """
        Traverse up the graph and match the args one by one.
        If there is a match, return the last matched node, or None otherwise.
        """
        a = arg
        for i, match in enumerate(match_pattern):
            if not match(a):
                return None
            # Match next arg, for tuple the arg is a tuple of a list, e.g. ([dq_1, other_node],)
            if i < len(match_pattern) - 1:
                if match == match_tuple:
                    a = a.args[0][0]  # type: ignore[assignment,index]
                else:
                    a = a.args[0]  # type: ignore[assignment]
        return a

    all_match_patterns = [
        [match_dq, match_getitem, match_lstm],
        [match_tuple, match_dq, match_getitem, match_getitem, match_lstm],
        [match_dq, match_getitem, match_getitem, match_lstm],
        [match_tuple, match_dq, match_getitem, match_lstm],
    ]

    for p in all_match_patterns:
        matched_node = _match_pattern(p)
        if matched_node is not None:
            return matched_node
    return None

def _reroute_tuple_getitem_pattern(graph: Graph):
    """
    Search for patterns where N consecutive `tuple` call_function nodes are followed by
    N consecutive `getitem` call_function nodes that are "reverses" of the `tuple` nodes.
    If we find this pattern, reroute the consumers of the last `getitem` to skip these
    N `tuple` and `getitem` nodes.

    Before:

        a   b     c
        |   \\   /
        \\   tuple
         \\   /
          tuple
            |
        getitem(1)
            |
        getitem(0)
            |
            d

    After:

        b
        |
        d
    """
    def find_patterns(
            node: Node,
            index_stack: List[int],
            current_pattern: List[Node],
            matched_patterns: List[List[Node]],
            seen: Set[Tuple[Node, Tuple[int, ...]]]):
        """
        Traverse the graph recursively to match for the N-tuple - N-getitem patterns,
        starting at the given node.

        We use a stack to keep track of the expected `getitem` indices, since these are
        reversed from the `tuple` indices. In the above example, the stack after
        (b -> tuple -> tuple) will be [0, 1], which will be popped by getitem(1) first
        and then by getitem(0).

        TODO: traverse upwards from the output and handle the case when tuple is not a
        separate node, e.g. graph.call_function(operator.getitem, args=(a, (b, c)))
        """
        if len(index_stack) == 0 and len(current_pattern) > 0:
            matched_patterns.append(copy.copy(current_pattern))
            current_pattern.clear()

        # Avoid duplicating work
        state = (node, tuple(index_stack))
        if state in seen:
            return
        seen.add(state)

        # Iterate through users of this node to find tuple/getitem nodes to match
        for user in node.users:
            if user.op == "call_function" and user.target == tuple:
                for i, user_arg in enumerate(user.args[0]):  # type: ignore[arg-type]
                    if user_arg == node:
                        index_stack.append(i)
                        current_pattern.append(user)
                        find_patterns(user, index_stack, current_pattern, matched_patterns, seen)
            elif user.op == "call_function" and user.target == operator.getitem:
                if len(index_stack) > 0:
                    if user.args[1] == index_stack[-1]:
                        index_stack.pop()
                        current_pattern.append(user)
                        find_patterns(user, index_stack, current_pattern, matched_patterns, seen)
        return matched_patterns

    # Collect all matched patterns
    matched_patterns: List[List[Node]] = []
    seen: Set[Tuple[Node, Tuple[int, ...]]] = set()  # (node, index_stack)
    for node in graph.nodes:
        find_patterns(node, [], [], matched_patterns, seen)

    # For each pattern, redirect all consumers of the last getitem node to the correct input
    # of the first tuple node
    for pattern in matched_patterns:
        first_tuple = pattern[0]
        last_getitem = pattern[-1]
        assert first_tuple.op == "call_function" and first_tuple.target == tuple
        assert last_getitem.op == "call_function" and last_getitem.target == operator.getitem
        last_getitem_index = last_getitem.args[1]
        new_input = first_tuple.args[0][last_getitem_index]  # type: ignore[index]
        for user in list(last_getitem.users.keys()):
            user.replace_input_with(last_getitem, new_input)

def _get_observer_from_activation_post_process(
    activation_post_process: Union[ObserverBase, FakeQuantizeBase],
) -> ObserverBase:
    """
    If `activation_post_process` is an observer, return the observer.
    If `activation_post_process` is a fake quantize, return the internal observer.
    """
    if isinstance(activation_post_process, ObserverBase):
        return activation_post_process
    else:
        assert isinstance(activation_post_process, FakeQuantizeBase)
        return activation_post_process.activation_post_process  # type: ignore[return-value]

def _qconfig_satisfies_dtype_config_constraints(
        qconfig: QConfigAny,
        dtype_with_constraints: DTypeWithConstraints,
        is_activation: bool = True) -> bool:
    """
    Return whether `qconfig` satisfies the following constraints from the backend,
    specified through the activation and weight DTypeWithConstraints.

        1. QConfig specified a quantization range that falls within the backend's, if any
        2. QConfig specified a min scale value that is >= the backend's, if any
        3. QConfig specified a FixedQParamsObserver or FixedQParamsFakeQuantize that has
           scale and zero point that match the backend's, if any

    If `is_activation` is True, we check `qconfig.activation`, else we check `qconfig.weight`.
    If `qconfig` or `dtype_with_constraints.dtype` is None, or the dtypes do not match, return True.
    """
    # TODO: log warnings only when the user enabled a debug flag
    def _activation_post_process_satisfies_dtype_config_constraints(
            activation_post_process: Union[ObserverBase, FakeQuantizeBase],
            dtype_with_constraints: DTypeWithConstraints,
            debug_string: str) -> bool:
        observer = _get_observer_from_activation_post_process(activation_post_process)
        app_quant_min = getattr(observer, "quant_min", None)
        app_quant_max = getattr(observer, "quant_max", None)
        # TODO: for now, just use the existing eps value as scale_min. In the future, we should
        # resolve the differences between the two, either by renaming eps or some other way
        app_scale_min = getattr(observer, "eps", None)
        backend_quant_min = dtype_with_constraints.quant_min_lower_bound
        backend_quant_max = dtype_with_constraints.quant_max_upper_bound
        backend_scale_min = dtype_with_constraints.scale_min_lower_bound
        backend_scale_exact_match = dtype_with_constraints.scale_exact_match
        backend_zero_point_exact_match = dtype_with_constraints.zero_point_exact_match
        # check quantization ranges
        if backend_quant_min is not None and backend_quant_max is not None:
            if app_quant_min is None or app_quant_max is None:
                warnings.warn("QConfig %s must specify 'quant_min' and 'quant_max', ignoring %s" %
                              (debug_string, qconfig))
                return False
            elif app_quant_min < backend_quant_min or app_quant_max > backend_quant_max:
                warnings.warn(("QConfig %s quantization range must fall within the backend's:\n"
                              "QConfig range = (%s, %s), BackendConfig range = (%s, %s), ignoring %s") %
                              (debug_string, app_quant_min, app_quant_max,
                              backend_quant_min, backend_quant_max, qconfig))
                return False
        # check scale min
        if backend_scale_min is not None:
            if app_scale_min is None:
                warnings.warn("QConfig %s must specify 'eps', ignoring %s" % (debug_string, qconfig))
                return False
            elif app_scale_min < backend_scale_min:
                warnings.warn(("QConfig %s eps (%s) must be greater than or equal to "
                              "the backend's min scale value (%s), ignoring %s") %
                              (debug_string, app_scale_min, backend_scale_min, qconfig))
                return False
        # check fixed scale and zero point
        if backend_scale_exact_match is not None and backend_zero_point_exact_match is not None:
            # For tests only, accept the following qconfigs for now
            # TODO: handle fp16 qconfigs properly
            for accepted_qconfig in [float16_static_qconfig, float16_dynamic_qconfig]:
                if qconfig_equals(qconfig, accepted_qconfig):
                    return True
            suggestion_str = (
                "Please use torch.ao.quantization.get_default_qconfig_mapping or "
                "torch.ao.quantization.get_default_qat_qconfig_mapping. Example:\n"
                "    qconfig_mapping = get_default_qconfig_mapping(\"fbgemm\")\n"
                "    model = prepare_fx(model, qconfig_mapping, example_inputs)"
            )
            if not isinstance(activation_post_process, FixedQParamsObserver) and \
                    not isinstance(activation_post_process, FixedQParamsFakeQuantize):
                warnings.warn(("QConfig must specify a FixedQParamsObserver or a FixedQParamsFakeQuantize "
                              "for fixed qparams ops, ignoring %s.\n%s") % (qconfig, suggestion_str))
                return False
            if observer.scale != backend_scale_exact_match or observer.zero_point != backend_zero_point_exact_match:
                warnings.warn(("QConfig fixed scale (%s) and zero point (%s) do not match the backend's "
                              "(%s and %s), ignoring %s.\n%s") %
                              (observer.scale, observer.zero_point, backend_scale_exact_match,
                              backend_zero_point_exact_match, qconfig, suggestion_str))
                return False
        return True

    if qconfig is None or dtype_with_constraints.dtype is None:
        return True

    activation_post_process_ctr = qconfig.activation if is_activation else qconfig.weight
    debug_string = "activation" if is_activation else "weight"
    satisfies_constraints = True
    if activation_post_process_ctr is not None:
        activation_post_process = activation_post_process_ctr()
        assert _is_activation_post_process(activation_post_process)
        # If dtypes don't match, don't check the activation_post_process and return True early
        if activation_post_process.dtype != dtype_with_constraints.dtype:
            return True
        satisfies_constraints = _activation_post_process_satisfies_dtype_config_constraints(
            activation_post_process, dtype_with_constraints, debug_string)
    return satisfies_constraints<|MERGE_RESOLUTION|>--- conflicted
+++ resolved
@@ -23,16 +23,8 @@
     qconfig_equals,
 )
 from torch.ao.quantization.stubs import DeQuantStub
-<<<<<<< HEAD
-from torch.ao.quantization.utils import (
-    activation_is_statically_quantized,
-    is_per_tensor,
-)
-from torch.ao.quantization.observer import _is_activation_post_process
-=======
 from torch.ao.quantization.utils import activation_is_statically_quantized
 from torch.ao.quantization.quantize import is_activation_post_process
->>>>>>> b0bd5c45
 
 from torch.fx import GraphModule, map_arg
 
@@ -256,7 +248,7 @@
         result = False
     elif node.op == 'call_module':
         assert isinstance(node.target, str)
-        if _is_activation_post_process(modules[node.target]):
+        if is_activation_post_process(modules[node.target]):
             result = all_node_args_have_no_tensors(node.args[0], modules, cache)  # type: ignore[arg-type]
     elif node.op == 'call_module':
         result = False
@@ -833,7 +825,7 @@
     satisfies_constraints = True
     if activation_post_process_ctr is not None:
         activation_post_process = activation_post_process_ctr()
-        assert _is_activation_post_process(activation_post_process)
+        assert is_activation_post_process(activation_post_process)
         # If dtypes don't match, don't check the activation_post_process and return True early
         if activation_post_process.dtype != dtype_with_constraints.dtype:
             return True
